"""
Classes and functions for data retrieval.
"""
<<<<<<< HEAD
import re
=======
>>>>>>> f0c654ef
import time
import json
from os import mkdir
import os.path as op

from abc import ABCMeta, abstractmethod
from six import with_metaclass
import pandas as pd
import numpy as np
from pyneurovault import api

from ..base import DataSource
from ..utils import get_resource_path, tal2mni


__all__ = ['NeuroVaultDataSource', 'NeurosynthDataSource',
           'BrainSpellDataSource', 'convert_sleuth']


class DataSource(with_metaclass(ABCMeta)):
    ''' Base class for DataSource hierarchy. '''

    @abstractmethod
    def get_data(self, level='contrast', tags=None, dois=None, **kwargs):
        pass


class NeuroVaultDataSource(DataSource):
    ''' Interface with NeuroVault data. '''

    def get_data(self, **kwargs):
        pass

    def _get_collections(self):
        pass

    def _get_images(self):
        pass


class NeurosynthDataSource(DataSource):
    ''' Interface with Neurosynth data. '''
    pass

    def get_data(self, **kwargs):
        pass


class BrainSpellDataSource(DataSource):
    ''' Interface with BrainSpell data. '''
    pass

    def get_data(self, **kwargs):
        pass


def to_chunks(l, n):
    """Yield successive n-sized chunks from l."""
    for i in xrange(0, len(l), n):
        yield l[i:i + n]


def download_combined_database(out_dir, overwrite=False):
    """
    Download coordinates/annotations from brainspell and images/annotations
    from Neurovault.

    Currently, the largest barrier is the lack of links between experiments
    (tables) in brainspell/NeuroSynth and those in NeuroVault. The closest we
    have is overall papers, via DOIs.

    Additional problems:
    -   Does NeuroVault have standard error maps?
        -   If so, I doubt there's any way to associate a given SE map and beta
            map within a collection.
    -   How should space be handled?
        -   Should everything be resliced and transformed to the same space at
            this stage or later on?
        -   How can we link a target template (for images) to a target space
            (for coordinates)?
        -   Should we even allow custom targets? Maybe we just limit it to 2mm
            and 1mm MNI templates.

    Parameters
    ----------
    out_dir : :obj:`str`
        Folder in which to write out Dataset object and subfolders containing
        images.
    overwrite: :obj:`bool`, optional
        Whether to overwrite existing database, if one exists in `out_dir`.
        Defaults to False.
    """
    # Download collections metadata from Neurovault
    collections_file = op.join(out_dir, 'neurovault_collections.csv')
    if overwrite or not op.isfile(collections_file):
        colls_df = api.get_collections()
        colls_df.to_csv(collections_file, index=False, encoding='utf-8')
    else:
        colls_df = pd.read_csv(collections_file, encoding='utf-8')

    # Only include collections from published papers (or preprints)
    papers_file = op.join(out_dir, 'neurovault_papers.csv')
    if overwrite or not op.isfile(papers_file):
        paper_df = colls_df.dropna(subset=['DOI'])
        paper_df.to_csv(papers_file, index=False, encoding='utf-8')
    else:
        paper_df = pd.read_csv(papers_file, encoding='utf-8')

    # Get metadata for individual images from valid collections
    papers_metadata_file = op.join(out_dir, 'neurovault_papers_metadata.csv')
    if overwrite or not op.isfile(papers_metadata_file):
        valid_collections = sorted(paper_df['collection_id'].tolist())

        # Sleep between get_images calls to avoid spamming Neurovault
        image_dfs = []
        for chunk in to_chunks(valid_collections, 500):
            image_dfs.append(api.get_images(collection_pks=chunk))
            time.sleep(10)

        image_df = pd.concat(image_dfs)
        image_df.to_csv(papers_metadata_file, index=False, encoding='utf-8')
    else:
        image_df = pd.read_csv(papers_metadata_file, encoding='utf-8')

    # Reduce images database according to additional criteria
    # Only keep unthresholded, MNI, group level fMRI maps
    red_df = image_df.loc[image_df['modality'] == 'fMRI-BOLD']
    red_df = red_df.loc[red_df['image_type'] == 'statistic_map']
    red_df = red_df.loc[red_df['analysis_level'] == 'group']
    red_df = red_df.loc[red_df['is_thresholded'] is False]
    red_df = red_df.loc[red_df['not_mni'] is False]

    # Look for relevant metadata
    red_df = red_df.dropna(subset=['cognitive_paradigm_cogatlas'])

    ## MFX/FFX GLMs need contrast (beta) + standard error
    mffx_df = red_df.loc[red_df['map_type'] == 'univariate-beta map']

    ## RFX GLMs need contrast (beta)
    rfx_df = red_df.loc[red_df['map_type'] == 'univariate-beta map']

    ## Stouffer's, Stouffer's RFX, and Fisher's IBMAs can use Z maps.
    # T and F maps can be transformed into Z maps, but T maps need sample size.
    # Only keep test statistic maps
    acc_map_types = ['Z map', 'T map', 'F map']
    st_df = red_df.loc[red_df['map_type'].isin(acc_map_types)]
    keep_idx = st_df['map_type'].isin(['Z map', 'F map'])
    keep_idx2 = (st_df['map_type'] == 'T map') & ~pd.isnull(st_df['number_of_subjects'])
    keep_idx = keep_idx | keep_idx2
    st_df = st_df.loc[keep_idx]

    ## Weighted Stouffer's IBMAs need Z + sample size.
    st_df['id_str'] = st_df['image_id'].astype(str).str.zfill(6)

    if not op.isdir(out_dir):
        mkdir(out_dir)
        api.download_images(out_dir, red_df, target=None, resample=False)
    elif overwrite:
        # clear out out_dir
        raise Exception('Currently not prepared to overwrite database.')
        api.download_images(out_dir, red_df, target=None, resample=False)


def convert_sleuth(text_file, out_file):
    """
    Convert Sleuth output text file into json.
    """
    filename = op.basename(text_file)
    study_name, _ = op.splitext(filename)
    with open(text_file, 'r') as file_object:
        data = file_object.read()
    data = [line.rstrip() for line in re.split('\n\r|\r\n|\n|\r', data)]
    data = [line for line in data if line]

    # First line indicates stereotactic space. The rest are studies, ns, and coords.
    space = data[0].replace(' ', '').replace('//Reference=', '')
    if space not in ['MNI', 'TAL']:
        raise Exception('Space {0} unknown. Options supported: '
                        'MNI or TAL.'.format(space))

    # Split into experiments
    data = data[1:]
    metadata_idx = [i for i, line in enumerate(data) if line.startswith('//')]
    exp_idx = np.split(metadata_idx, np.where(np.diff(metadata_idx) != 1)[0]+1)
    start_idx = [tup[0] for tup in exp_idx]
    end_idx = start_idx[1:] + [len(data)+1]
    split_idx = zip(start_idx, end_idx)

    dict_ = {}
    for i_exp, exp_idx in enumerate(split_idx):
        exp_data = data[exp_idx[0]:exp_idx[1]]
        if exp_data:
            study_info = exp_data[0].replace('//', '').strip()
            study_name = study_info.split(':')[0]
            contrast_name = ':'.join(study_info.split(':')[1:]).strip()
            sample_size = int(exp_data[1].replace(' ', '').replace('//Subjects=', ''))
            xyz = exp_data[2:]  # Coords are everything after study info and sample size
            xyz = [row.split('\t') for row in xyz]
            correct_shape = np.all([len(coord) == 3 for coord in xyz])
            if not correct_shape:
                all_shapes = np.unique([len(coord) for coord in xyz]).astype(str)  # pylint: disable=no-member
                raise Exception('Coordinates for study "{0}" are not all correct length. '
                                'Lengths detected: {1}.'.format(study_info,
                                                                ', '.join(all_shapes)))

            try:
                xyz = np.array(xyz, dtype=float)
            except:
                # Prettify xyz
                strs = [[str(e) for e in row] for row in xyz]
                lens = [max(map(len, col)) for col in zip(*strs)]
                fmt = '\t'.join('{{:{}}}'.format(x) for x in lens)
                table = '\n'.join([fmt.format(*row) for row in strs])
                raise Exception('Conversion to numpy array failed for study "{0}". '
                                'Coords:\n{1}'.format(study_info, table))

            x, y, z = list(xyz[:, 0]), list(xyz[:, 1]), list(xyz[:, 2])

            if study_name not in dict_.keys():
                dict_[study_name] = {'contrasts': {}}
            dict_[study_name]['contrasts'][contrast_name] = {
                'coords': {},
                'sample_sizes': [],
                }
            dict_[study_name]['contrasts'][contrast_name]['coords']['space'] = space
            dict_[study_name]['contrasts'][contrast_name]['coords']['x'] = x
            dict_[study_name]['contrasts'][contrast_name]['coords']['y'] = y
            dict_[study_name]['contrasts'][contrast_name]['coords']['z'] = z
            dict_[study_name]['contrasts'][contrast_name]['sample_sizes'] = [sample_size]

    with open(out_file, 'w') as fo:
        json.dump(dict_, fo, indent=4, sort_keys=True)<|MERGE_RESOLUTION|>--- conflicted
+++ resolved
@@ -1,10 +1,7 @@
 """
 Classes and functions for data retrieval.
 """
-<<<<<<< HEAD
 import re
-=======
->>>>>>> f0c654ef
 import time
 import json
 from os import mkdir
